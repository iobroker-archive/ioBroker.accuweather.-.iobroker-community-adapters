--- conflicted
+++ resolved
@@ -42,13 +42,8 @@
     "proxyquire": "^2.1.3",
     "sinon": "^9.0.3",
     "sinon-chai": "^3.3.0",
-<<<<<<< HEAD
-    "ts-node": "^8.3.0",
     "typescript": "^4.0.2"
-=======
     "ts-node": "^9.0.0",
-    "typescript": "^3.6.3"
->>>>>>> 9dbc20f5
   },
   "main": "main.js",
   "scripts": {
